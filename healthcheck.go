--- conflicted
+++ resolved
@@ -56,13 +56,8 @@
 }
 
 type CheckableMongoConnector interface {
-<<<<<<< HEAD
 	Check(timeout time.Duration) error
-	RestartIfFailed()
-=======
-	Check() error
 	HandleFailure()
->>>>>>> 9e86fa6e
 }
 
 // Attemps to connect to Mongo through Dvara, with timeout.
@@ -81,11 +76,7 @@
 		return err
 	case <-time.After(timeout):
 		r.Stats.BumpSum("healthcheck.failed", 1)
-<<<<<<< HEAD
 		r.Log.Errorf("Failed healtcheck due to timeout %s", timeout)
-=======
-		r.Log.Errorf("Failed healthcheck due to timeout %s", TIMEOUT)
->>>>>>> 9e86fa6e
 		return errors.New("Failed due to timeout")
 	}
 }
